import _ from 'lodash';
import { app, BrowserWindow, ipcMain, dialog, protocol } from 'electron';
import path from 'path';
import fs from 'fs/promises';
import { VideoMatcher } from './main/services/videoMatcher';
import Store from 'electron-store';
import { MetaGenerator } from './main/services/metaGenerator';
import { MediaProcessor } from './main/services/mediaProcessor';
import { VideoStatus } from './types';
import jwt from 'jsonwebtoken';
import { logger } from './main/services/loggerService';

interface AuthData {
  token: string;
  csrf: string;
  username: string;
  userId: string;
  iat: number;
  exp: number;
  loggedIn: boolean;
  timestamp: string;
}

interface JwtPayload {
  userId?: string;
  sub?: string;
  username?: string;
  name?: string;
  email?: string;
  iat?: number;
  exp?: number;
}
import { AlignmentResult } from './types/processors';

// Error handling setup
process.on('uncaughtException', err => {
  console.error('Uncaught Exception:', err);
});

process.on('unhandledRejection', (reason, promise) => {
  console.error('Unhandled Rejection at:', promise, 'reason:', reason);
});

const ENV = process.env.NODE_ENV;
const isDev = ENV === 'development';

// Initialize store for persistent data
class StoreManager {
  private store: Store;

  constructor(env: string) {
    this.store = new Store({
      name: `video-pairs-data__v1__${env}`,
      defaults: {
        pairs: [],
        unpairedVideos: [],
        auth: null,
      },
    });
    this.clear(); // Clear store on startup
  }

  clear() {
    this.store.clear();
    this.store.set({
      pairs: [],
      unpairedVideos: [],
      auth: null,
<<<<<<< HEAD
=======
    });
  }

  removeAllVideos() {
    this.store.set({
      pairs: [],
      unpairedVideos: [],
>>>>>>> 012debe3
    });
  }

  get(key: string): any {
    return this.store.get(key);
  }

  set(key: string, value: any) {
    this.store.set(key, value);
  }

  getPairByVideoId(videoId: string) {
    return this.store.get('pairs').find(p => p.video1.id === videoId || p.video2.id === videoId);
  }

  getPairs(): any[] {
    return this.store.get('pairs') as any[];
  }

  getUnpairedVideos(): any[] {
    return this.store.get('unpairedVideos') as any[];
  }

  updatePair(pair: any) {
    const pairs = this.store.get('pairs') as any[];
    const existing = pairs.find(p => p.id === pair.id);
    if (!existing) {
      console.error('Pair not found', pair);
      throw new Error('Pair not found');
    }
    const updatedPairs = pairs.map(p => (p.id === pair.id ? pair : p));
    this.store.set('pairs', updatedPairs);
  }

  updatePairs(pairs: any[]) {
    this.store.set('pairs', pairs);
  }

  updateUnpairedVideos(unpaired: any[]) {
    this.store.set('unpairedVideos', unpaired);
  }

  // Auth methods
  getAuth(): AuthData | null {
    return this.store.get('auth') as AuthData | null;
  }

  setAuth(authData: AuthData) {
    this.store.set('auth', authData);
  }

  clearAuth() {
    this.store.set('auth', null);
  }
}

type ProcessType = 'update-video' | 'align-video-pair';
type ProcessHandler = (data: any) => void;

type Process = {
  type: ProcessType;
  handler: ProcessHandler;
};

class ProcessManager {
  private processes: Process[] = [];

  constructor(handlers: Process[]) {
    this.processes.push(...handlers);
  }

  handleProcess(type: ProcessType, data: any) {
    const process = this.processes.find(p => p.type === type);
    if (process) {
      process.handler(data);
    }
  }
}

// Application data manager
class DataManager {
  private storeManager: StoreManager;
  private mainWindow: BrowserWindow;
  private metaGenerator: MetaGenerator;
  private videoMatcher: VideoMatcher;
  private mediaProcessor: MediaProcessor;
  private processManager: ProcessManager;

  constructor(storeManager: StoreManager, mainWindow: BrowserWindow) {
    this.storeManager = storeManager;
    this.mainWindow = mainWindow;
    this.metaGenerator = new MetaGenerator(mainWindow);
    this.videoMatcher = new VideoMatcher();
    this.mediaProcessor = new MediaProcessor();
    this.processManager = new ProcessManager(this.getProcessHandlers());
  }

  private getProcessHandlers() {
    const handlers = [
      {
        type: 'process-error',
        handler: this.updateVideoState.bind(this),
      },
      {
        type: 'update-video',
        handler: this.updateVideoState.bind(this),
      },
      {
        type: 'align-video-pair',
        handler: (data: AlignmentResult) => {
          const pair = this.storeManager.getPairByVideoId(data.target);
          if (!pair) {
            console.error('Pair not found for video:', data.target);
            return;
          }
          pair.alignment = {
            offset: data.offset,
            confidence: data.confidence,
            target: data.target,
            elapsedTimeSeconds: data.elapsed_time_seconds,
            // shortest video duration - offset
            overlap: Math.min(pair.video1.duration, pair.video2.duration) - data.offset / 1000,
          };

          pair.video1.offset = data.target === pair.video2.id ? data.offset : 0;
          pair.video2.offset = data.target === pair.video1.id ? data.offset : 0;

          this.notifyDataUpdated();
          this.storeManager.updatePair(pair);
        },
      },
    ] as Process[];
    return handlers;
  }

  // Notify the renderer process of data updates
  notifyDataUpdated() {
    this.mainWindow.webContents.send('videos-updated', {
      pairs: this.storeManager.getPairs(),
      unpairedVideos: this.storeManager.getUnpairedVideos(),
    });
  }

  // Notify the renderer process of auth changes
  notifyAuthUpdated() {
    this.mainWindow.webContents.send('auth-changed', {
      auth: this.storeManager.getAuth(),
    });
  }

  // Process JWT token and extract user info
  processAuthToken(token: string, csrf: string) {
    console.log('csrf: ', csrf);
    console.log('token: ', token);
    try {
      // Decode JWT token (without verification as we're just extracting info)
      const decoded = jwt.decode(token);

      if (!decoded || typeof decoded !== 'object') {
        console.error('Invalid token format');
        return false;
      }

      // Extract username or relevant info from token
      // Assuming the token has 'username' claim - adjust based on your JWT structure
      const username =
        decoded.username || decoded.name || decoded.email || 'User';

      // Store auth data
      this.storeManager.setAuth({
        token,
        csrf,
        username,
        userId: decoded.userId,
        iat: decoded.iat,
        exp: decoded.exp,
        loggedIn: true,
        timestamp: new Date().toISOString(),
      });

      // Notify renderer process about auth change
      this.notifyAuthUpdated();

      return true;
    } catch (error) {
      console.error('Error processing auth token:', error);
      return false;
    }
  }

  // Log out user
  logout() {
    this.storeManager.clearAuth();
    this.notifyAuthUpdated();
    return true;
  }

  // Get auth data
  getAuthData(): AuthData | null {
    return this.storeManager.getAuth();
  }

  // Update video state in pairs
  updateVideoState(video: any) {
    console.log('Updating video state:', video);
    const pairs = this.storeManager.getPairs();

    const updatedPairs = pairs.map((pair) => ({
      ...pair,
<<<<<<< HEAD
      video1: pair.video1.id === video.id ? video : pair.video1,
      video2: pair.video2.id === video.id ? video : pair.video2,
=======
      // we are merging the video object here because otherwise we might potentially lose some previous processed data.
      video1: pair.video1.id === video.id ? _.merge(pair.video1, video) : pair.video1,
      video2: pair.video2.id === video.id ? video : _.merge(pair.video2, video),
>>>>>>> 012debe3
    }));

    this.storeManager.updatePairs(updatedPairs);
    this.notifyDataUpdated();
  }

  // Process videos
  async processVideos(videoIds: string[], isResume = false) {
    try {
      const pairs = this.storeManager.getPairs();
      const unpaired = this.storeManager.getUnpairedVideos();

      // Map all videos from pairs, adding pairId to each video
      const allVideos = [
        ...pairs
<<<<<<< HEAD
          .flatMap((p) => [
            { ...p.video1, pairId: p.id },
            { ...p.video2, pairId: p.id },
          ])
          .map((video) => ({
=======
          .flatMap(p => [
            { ...p.video1, pairId: p.id },
            { ...p.video2, pairId: p.id },
          ])
          .map(video => ({
>>>>>>> 012debe3
            ...video,
            status: videoIds.includes(video.id) ? 'processing' : video.status,
          })),
        ...unpaired,
      ];

      // Update status of videos that will be processed
<<<<<<< HEAD
      let updatedPairs = pairs.map((pair) => ({
        ...pair,
        video1: {
          ...pair.video1,
          ...(videoIds.includes(pair.video1.id)
            ? { status: 'processing' }
            : {}),
        },
        video2: {
          ...pair.video2,
          ...(videoIds.includes(pair.video2.id)
            ? { status: 'processing' }
            : {}),
=======
      const updatedPairs = pairs.map(pair => ({
        ...pair,
        video1: {
          ...pair.video1,
          ...(videoIds.includes(pair.video1.id) ? { status: 'processing' } : {}),
        },
        video2: {
          ...pair.video2,
          ...(videoIds.includes(pair.video2.id) ? { status: 'processing' } : {}),
>>>>>>> 012debe3
        },
      }));

      this.storeManager.updatePairs(updatedPairs);
      this.notifyDataUpdated();

      // Filter to only process requested videos
      const videosToProcess = allVideos.filter((v) => videoIds.includes(v.id));

      // Group videos by pair for batch processing
      const videosToProcessGroupedByPair =
        this.groupVideosByPair(videosToProcess);

      // Process each batch of videos
      for (const videos of Object.values(videosToProcessGroupedByPair)) {
        await this.mediaProcessor.processBatch(
          videos,
          this.processManager.handleProcess.bind(this.processManager),
        );
<<<<<<< HEAD

        // Mark processed videos
        results.forEach((result) => {
          result.status = 'processed';
        });

        // Update pairs with processed video results
        updatedPairs = this.storeManager.getPairs().map((pair) => ({
          ...pair,
          video1: results.find((r) => r.id === pair.video1.id) || pair.video1,
          video2: results.find((r) => r.id === pair.video2.id) || pair.video2,
        }));

        this.storeManager.updatePairs(updatedPairs);

=======
>>>>>>> 012debe3
        // Notify renderer about the updates
        this.notifyDataUpdated();
      }

      return true;
    } catch (error) {
      console.error('Error processing media:', error);
      this.mainWindow.webContents.send('processing-error', {
        type: 'media',
        error: error.message,
      });
      return false;
    }
  }

  // Helper to group videos by pair ID
  private groupVideosByPair(videos: any[]) {
    return videos.reduce((acc, video) => {
      if (!acc[video.pairId]) {
        acc[video.pairId] = [];
      }
      acc[video.pairId].push(video);
      return acc;
    }, {});
  }

  // Resume processing for videos that were in 'processing' state
  async resumeProcessingVideos() {
    try {
      console.log('Loading status of processing videos...');
      const existingPairs = this.storeManager.getPairs();

      // Find videos that were in processing state
      const videosToProcess = existingPairs
<<<<<<< HEAD
        .flatMap((p) => [
          { ...p.video1, pairId: p.id },
          { ...p.video2, pairId: p.id },
        ])
        .filter((video) => video.status === 'processing');
=======
        .flatMap(p => [
          { ...p.video1, pairId: p.id },
          { ...p.video2, pairId: p.id },
        ])
        .filter(video => video.status === 'processing');
>>>>>>> 012debe3

      if (videosToProcess.length === 0) return;

      const videoIds = videosToProcess.map((v) => v.id);
      await this.processVideos(videoIds, true);
    } catch (err) {
      console.error('Failed to resume processing videos:', err);
    }
  }

  // Upload and optionally auto-match videos
  async uploadVideos(autoMatchVideos = false) {
    const result = await dialog.showOpenDialog({
      properties: ['openFile', 'multiSelections'],
<<<<<<< HEAD
      filters: [
        { name: 'Videos', extensions: ['mp4', 'avi', 'mov', 'mkv', 'insv'] },
      ],
=======
      filters: [{ name: 'Videos', extensions: ['mp4', 'avi', 'mov', 'mkv', 'insv'] }],
>>>>>>> 012debe3
    });
    logger.log('Uploading videos...', result);

    if (result.canceled || result.filePaths.length === 0) {
      return null;
    }

    // Get existing data
    const existingPairs = this.storeManager.getPairs();
    const existingUnpaired = this.storeManager.getUnpairedVideos();

    // Process new videos
    const newVideos = await Promise.all(
      result.filePaths.map(async filePath => {
        const stats = await fs.stat(filePath);
        return {
          id: path.basename(filePath),
          path: filePath,
          name: path.basename(filePath),
          createdAt: stats.birthtime,
          paired: false,
          pairId: null,
          size: stats.size,
          status: 'idle' as VideoStatus,
        };
      }),
    );
    logger.log('newVideos :', newVideos);

    // Generate metadata for new videos
    const videosWithMeta = await this.metaGenerator.generateBatch(newVideos);
    logger.log('Videos with metadata:', videosWithMeta);
    if (!autoMatchVideos) {
      const remainingUnpaired = [...existingUnpaired, ...videosWithMeta];
      this.storeManager.updateUnpairedVideos(remainingUnpaired);
      this.notifyDataUpdated();
      return { pairs: existingPairs, unpaired: remainingUnpaired };
    }

    // Try to match new videos with existing unpaired videos
<<<<<<< HEAD
    const { pairs: newPairs, unpaired: remainingUnpaired } =
      await this.videoMatcher.matchVideos([
        ...existingUnpaired,
        ...videosWithMeta,
      ]);
=======
    const { pairs: newPairs, unpaired: remainingUnpaired } = await this.videoMatcher.matchVideos([
      ...existingUnpaired,
      ...videosWithMeta,
    ]);
>>>>>>> 012debe3

    // Combine existing pairs with new pairs
    const updatedPairs = [...existingPairs, ...newPairs];

    // Update store
    this.storeManager.updatePairs(updatedPairs);
    this.storeManager.updateUnpairedVideos(remainingUnpaired);
    this.notifyDataUpdated();

    return { pairs: updatedPairs, unpaired: remainingUnpaired };
  }

  // Manually pair two videos
  pairVideos(video1Id: string, video2Id: string) {
    const unpaired = this.storeManager.getUnpairedVideos();
    const video1 = unpaired.find((v) => v.id === video1Id);
    const video2 = unpaired.find((v) => v.id === video2Id);

    if (!video1 || !video2) {
      return { success: false, error: 'Videos not found' };
    }

    // Create new pair
    const newPair = {
      id: `${video1.id}-${video2.id}`,
      video1,
      video2,
      createdAt: new Date(),
    };

    // Update pairs in store
    const pairs = this.storeManager.getPairs();
    this.storeManager.updatePairs([...pairs, newPair]);

    // Remove paired videos from unpaired list
    const updatedUnpaired = unpaired.filter(
      (v) => v.id !== video1Id && v.id !== video2Id
    );
    this.storeManager.updateUnpairedVideos(updatedUnpaired);

    this.notifyDataUpdated();
    return { success: true, pair: newPair };
  }

  // Unpair videos
  unpairVideos(pairId: string) {
    const pairs = this.storeManager.getPairs();
    const pairIndex = pairs.findIndex((p) => p.id === pairId);

    if (pairIndex === -1) {
      return { success: false, error: 'Pair not found' };
    }

    // Get the pair to be removed
    const pair = pairs[pairIndex];

    // Remove the pair
    const updatedPairs = pairs.filter((_, i) => i !== pairIndex);
    this.storeManager.updatePairs(updatedPairs);

    // Add videos back to unpaired list
    const unpaired = this.storeManager.getUnpairedVideos();
    this.storeManager.updateUnpairedVideos([
      ...unpaired,
      { ...pair.video1, paired: false, pairId: null },
      { ...pair.video2, paired: false, pairId: null },
    ]);

    this.notifyDataUpdated();
    return { success: true };
  }

  // Get all videos data
  getAllVideos() {
    return {
      pairs: this.storeManager.getPairs(),
      unpairedVideos: this.storeManager.getUnpairedVideos(),
      extractedAudios: this.storeManager.get('extractedAudios'),
    };
  }

  // Remove all videos data
  removeAllVideos() {
    this.storeManager.removeAllVideos();
    this.notifyDataUpdated();
    return true;
  }
}

// Window manager
class WindowManager {
  static createWindow(): BrowserWindow {
    const mainWindow = new BrowserWindow({
      minWidth: 700,
      width: 1200,
      height: 800,
      webPreferences: {
        preload: path.join(__dirname, 'preload.js'),
        contextIsolation: true,
        nodeIntegration: false,
        webSecurity: false, // Disable web security to allow local resource loading
      },
    });

    if (isDev) {
      mainWindow.loadURL('http://localhost:5173');
    } else {
<<<<<<< HEAD
      mainWindow.loadFile(
        path.join(__dirname, '../../../dist/renderer/index.html')
      );
=======
      mainWindow.loadFile(path.join(__dirname, '../../../dist/renderer/index.html'));
>>>>>>> 012debe3
    }

    return mainWindow;
  }
}

// IPC handler setup
class IpcHandlerSetup {
  private dataManager: DataManager;

  constructor(dataManager: DataManager) {
    this.dataManager = dataManager;
  }

  setup() {
    ipcMain.handle('get-environment-variables', () => {
      return {
        PUBLIC_SCALE_URL: process.env.PUBLIC_SCALE_URL,
      };
    });

    // Handle video upload
    ipcMain.handle('upload-videos', async (_, autoMatchVideos = false) => {
      return this.dataManager.uploadVideos(autoMatchVideos);
    });

    // Handle media processing
    ipcMain.handle('process-media', async (_, videoIds) => {
      return this.dataManager.processVideos(videoIds);
    });

    // Handle manual video pairing
    ipcMain.handle('pair-videos', async (_, video1Id, video2Id) => {
      return this.dataManager.pairVideos(video1Id, video2Id);
    });

    // Handle unpairing videos
    ipcMain.handle('unpair-videos', async (_, pairId) => {
      return this.dataManager.unpairVideos(pairId);
    });

    // Get all videos data
    ipcMain.handle('get-all-videos', async () => {
      return this.dataManager.getAllVideos();
    });

    // Remove all videos data
    ipcMain.handle('remove-all-videos', async () => {
      return this.dataManager.removeAllVideos();
    });

    // Auth handlers
    ipcMain.handle('get-auth', async () => {
      return this.dataManager.getAuthData();
    });

    ipcMain.handle('logout', async () => {
      return this.dataManager.logout();
    });

    // Log handler
    ipcMain.on('log:message', (_, message) => {
      logger.log(message);
    });

    // Handle file read request
    ipcMain.handle('read-file', async (_event, filePath) => {
      try {
        const buffer = await fs.readFile(filePath);
        return buffer.toString('base64');
      } catch (error) {
        console.error('Error reading file:', error);
        return null;
      }
    });
  }
}

// Application bootstrap
class Application {
  private storeManager: StoreManager;
  private windowManager: typeof WindowManager;
  private dataManager: DataManager;
  private ipcHandlerSetup: IpcHandlerSetup;
  private mainWindow: BrowserWindow;

  constructor() {
    this.storeManager = new StoreManager(ENV);
    this.windowManager = WindowManager;
  }

  async start() {
    try {
      // Handle Squirrel startup for Windows
      this.handleSquirrelStartup();

      // Register protocol for deep linking
      this.registerProtocolHandler();

      // Initialize application when Electron is ready
      app.whenReady().then(() => {
        this.mainWindow = this.windowManager.createWindow();

        // Set the main window in logger before creating services
        logger.setMainWindow(this.mainWindow);

        this.dataManager = new DataManager(this.storeManager, this.mainWindow);
        this.ipcHandlerSetup = new IpcHandlerSetup(this.dataManager);

        // Set up IPC handlers
        this.ipcHandlerSetup.setup();

        // Resume processing of any videos in 'processing' state
        this.dataManager.resumeProcessingVideos();

        // Check for auth in store and notify renderer
        const authData = this.storeManager.getAuth();
        if (authData) {
          this.dataManager.notifyAuthUpdated();
        }

        app.on('activate', () => {
          // On macOS it's common to re-create a window in the app when the
          // dock icon is clicked and there are no other windows open.
          if (BrowserWindow.getAllWindows().length === 0) {
            this.mainWindow = this.windowManager.createWindow();
          }
        });
      });

      // Quit when all windows are closed, except on macOS
      app.on('window-all-closed', () => {
        if (process.platform !== 'darwin') {
          app.quit();
        }
      });

      // Handle open-url events (deep linking)
      app.on('open-url', (event, url) => {
        console.log('hello world open-url', url);
        event.preventDefault();
        this.handleDeepLink(url);
      });
    } catch (error) {
      console.error('Failed to start application:', error);
      process.exit(1);
    }
  }

  private registerProtocolHandler() {
    if (process.defaultApp) {
      if (process.argv.length >= 2) {
<<<<<<< HEAD
        app.setAsDefaultProtocolClient(
          'robotics-contributors',
          process.execPath,
          [path.resolve(process.argv[1])]
        );
=======
        app.setAsDefaultProtocolClient('robotics-contributors', process.execPath, [
          path.resolve(process.argv[1]),
        ]);
>>>>>>> 012debe3
      }
    } else {
      app.setAsDefaultProtocolClient('robotics-contributors');
    }

    // For Windows: handle protocol when app is already running
    if (process.platform === 'win32') {
      const gotTheLock = app.requestSingleInstanceLock();

      if (!gotTheLock) {
        app.quit();
        return;
      }

      app.on('second-instance', (event, commandLine) => {
        // Someone tried to run a second instance, focus our window instead
        if (this.mainWindow) {
          if (this.mainWindow.isMinimized()) this.mainWindow.restore();
          this.mainWindow.focus();
        }

        // Extract deeplink URL from second instance
        const url = commandLine.find((arg) =>
          arg.startsWith('robotics-contributors://')
        );
        if (url) {
          this.handleDeepLink(url);
        }
      });
    }
  }

  private handleDeepLink(url: string) {
    console.log('hello world handleDeepLink');
    try {
      // Check if this is an auth deeplink
      if (url.includes('robotics-contributors://auth')) {
        // Parse URL to extract JWT and CSRF tokens
        const urlObj = new URL(url);
        const jwt = urlObj.searchParams.get('auth');
        const csrf = urlObj.searchParams.get('csrf') || 'test';

        console.log('hello world', jwt);

        if (jwt && csrf && this.dataManager) {
          const success = this.dataManager.processAuthToken(jwt, csrf);
          console.log(
            'Auth token processing:',
            success ? 'successful' : 'failed'
          );
        }
      }
    } catch (error) {
      console.error('Error handling deeplink:', error);
    }
  }

  private handleSquirrelStartup() {
    try {
      // Only relevant on Windows
      if (process.platform === 'win32') {
        const squirrelStartup = require('electron-squirrel-startup');
        if (squirrelStartup) {
          app.quit();
          process.exit(0);
        }
      }
    } catch (error) {
      console.log(
        'Squirrel startup check failed, likely not on Windows:',
        error.message
      );
    }
  }
}

// Start the application
const application = new Application();
application.start();<|MERGE_RESOLUTION|>--- conflicted
+++ resolved
@@ -66,8 +66,6 @@
       pairs: [],
       unpairedVideos: [],
       auth: null,
-<<<<<<< HEAD
-=======
     });
   }
 
@@ -75,7 +73,6 @@
     this.store.set({
       pairs: [],
       unpairedVideos: [],
->>>>>>> 012debe3
     });
   }
 
@@ -285,14 +282,9 @@
 
     const updatedPairs = pairs.map((pair) => ({
       ...pair,
-<<<<<<< HEAD
-      video1: pair.video1.id === video.id ? video : pair.video1,
-      video2: pair.video2.id === video.id ? video : pair.video2,
-=======
       // we are merging the video object here because otherwise we might potentially lose some previous processed data.
       video1: pair.video1.id === video.id ? _.merge(pair.video1, video) : pair.video1,
       video2: pair.video2.id === video.id ? video : _.merge(pair.video2, video),
->>>>>>> 012debe3
     }));
 
     this.storeManager.updatePairs(updatedPairs);
@@ -308,19 +300,11 @@
       // Map all videos from pairs, adding pairId to each video
       const allVideos = [
         ...pairs
-<<<<<<< HEAD
           .flatMap((p) => [
             { ...p.video1, pairId: p.id },
             { ...p.video2, pairId: p.id },
           ])
           .map((video) => ({
-=======
-          .flatMap(p => [
-            { ...p.video1, pairId: p.id },
-            { ...p.video2, pairId: p.id },
-          ])
-          .map(video => ({
->>>>>>> 012debe3
             ...video,
             status: videoIds.includes(video.id) ? 'processing' : video.status,
           })),
@@ -328,7 +312,6 @@
       ];
 
       // Update status of videos that will be processed
-<<<<<<< HEAD
       let updatedPairs = pairs.map((pair) => ({
         ...pair,
         video1: {
@@ -342,17 +325,6 @@
           ...(videoIds.includes(pair.video2.id)
             ? { status: 'processing' }
             : {}),
-=======
-      const updatedPairs = pairs.map(pair => ({
-        ...pair,
-        video1: {
-          ...pair.video1,
-          ...(videoIds.includes(pair.video1.id) ? { status: 'processing' } : {}),
-        },
-        video2: {
-          ...pair.video2,
-          ...(videoIds.includes(pair.video2.id) ? { status: 'processing' } : {}),
->>>>>>> 012debe3
         },
       }));
 
@@ -372,7 +344,6 @@
           videos,
           this.processManager.handleProcess.bind(this.processManager),
         );
-<<<<<<< HEAD
 
         // Mark processed videos
         results.forEach((result) => {
@@ -388,8 +359,6 @@
 
         this.storeManager.updatePairs(updatedPairs);
 
-=======
->>>>>>> 012debe3
         // Notify renderer about the updates
         this.notifyDataUpdated();
       }
@@ -424,19 +393,11 @@
 
       // Find videos that were in processing state
       const videosToProcess = existingPairs
-<<<<<<< HEAD
         .flatMap((p) => [
           { ...p.video1, pairId: p.id },
           { ...p.video2, pairId: p.id },
         ])
         .filter((video) => video.status === 'processing');
-=======
-        .flatMap(p => [
-          { ...p.video1, pairId: p.id },
-          { ...p.video2, pairId: p.id },
-        ])
-        .filter(video => video.status === 'processing');
->>>>>>> 012debe3
 
       if (videosToProcess.length === 0) return;
 
@@ -451,13 +412,9 @@
   async uploadVideos(autoMatchVideos = false) {
     const result = await dialog.showOpenDialog({
       properties: ['openFile', 'multiSelections'],
-<<<<<<< HEAD
       filters: [
         { name: 'Videos', extensions: ['mp4', 'avi', 'mov', 'mkv', 'insv'] },
       ],
-=======
-      filters: [{ name: 'Videos', extensions: ['mp4', 'avi', 'mov', 'mkv', 'insv'] }],
->>>>>>> 012debe3
     });
     logger.log('Uploading videos...', result);
 
@@ -498,18 +455,11 @@
     }
 
     // Try to match new videos with existing unpaired videos
-<<<<<<< HEAD
     const { pairs: newPairs, unpaired: remainingUnpaired } =
       await this.videoMatcher.matchVideos([
         ...existingUnpaired,
         ...videosWithMeta,
       ]);
-=======
-    const { pairs: newPairs, unpaired: remainingUnpaired } = await this.videoMatcher.matchVideos([
-      ...existingUnpaired,
-      ...videosWithMeta,
-    ]);
->>>>>>> 012debe3
 
     // Combine existing pairs with new pairs
     const updatedPairs = [...existingPairs, ...newPairs];
@@ -617,13 +567,9 @@
     if (isDev) {
       mainWindow.loadURL('http://localhost:5173');
     } else {
-<<<<<<< HEAD
       mainWindow.loadFile(
         path.join(__dirname, '../../../dist/renderer/index.html')
       );
-=======
-      mainWindow.loadFile(path.join(__dirname, '../../../dist/renderer/index.html'));
->>>>>>> 012debe3
     }
 
     return mainWindow;
@@ -776,17 +722,11 @@
   private registerProtocolHandler() {
     if (process.defaultApp) {
       if (process.argv.length >= 2) {
-<<<<<<< HEAD
         app.setAsDefaultProtocolClient(
           'robotics-contributors',
           process.execPath,
           [path.resolve(process.argv[1])]
         );
-=======
-        app.setAsDefaultProtocolClient('robotics-contributors', process.execPath, [
-          path.resolve(process.argv[1]),
-        ]);
->>>>>>> 012debe3
       }
     } else {
       app.setAsDefaultProtocolClient('robotics-contributors');
