--- conflicted
+++ resolved
@@ -18,21 +18,15 @@
       processMedia: (videoIds: string[]) => Promise<any>;
       onVideosUpdated: (callback: (data: any) => void) => void;
       removeAllListeners: (channel: string) => void;
-<<<<<<< HEAD
-=======
       removeAllVideos: () => void;
->>>>>>> 012debe3
       onMediaProcessed: (callback: (data: any) => void) => void;
       onAuthChanged: (callback: (data: { auth: AuthData }) => void) => void;
       logout: () => Promise<any>;
       getAuth: () => Promise<AuthData | null>;
       getEnvironmentVariables: () => Promise<any>;
       log: (callback: (data: any) => void) => void;
-<<<<<<< HEAD
       readFile: (filePath: string) => Promise<string>;
       createBuffer: (base64Data: string) => Buffer;
-=======
->>>>>>> 012debe3
     };
   }
 
@@ -67,12 +61,6 @@
           </QueryClientProvider>
         </AuthProvider>
       </ErrorBoundary>
-<<<<<<< HEAD
     </React.StrictMode>
   );
-}
-=======
-    </React.StrictMode>,
-  );
-}
->>>>>>> 012debe3
+}